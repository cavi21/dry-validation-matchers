--- conflicted
+++ resolved
@@ -6,13 +6,10 @@
 
 ## [Unreleased]
 ### Fixed
-<<<<<<< HEAD
 - Fix date_time type error message
 - Fix false positive checks missmatch between type check and other checks
-=======
 - Fix gemspec dependencies context
 - Fix warning on @check_filled
->>>>>>> 6a76b460
 - Description messages for pass and fail do not leave artifacts if there are no details
 - Make messages consistent with "Subject predicate noun"
 
